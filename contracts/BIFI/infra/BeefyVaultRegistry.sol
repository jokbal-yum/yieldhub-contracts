// SPDX-License-Identifier: MIT

pragma solidity ^0.8.4;

import "@openzeppelin/contracts-upgradeable/access/OwnableUpgradeable.sol";
import "@openzeppelin/contracts-upgradeable/token/ERC20/IERC20Upgradeable.sol";
import "@openzeppelin/contracts-upgradeable/utils/structs/EnumerableSetUpgradeable.sol";
import "@openzeppelin/contracts-upgradeable/proxy/utils/Initializable.sol";

interface IUniswapV2Pair {
    function factory() external view returns (address);
    function token0() external view returns (address);
    function token1() external view returns (address);
    function burn(address to) external returns (uint256 amount0, uint256 amount1);
    function getReserves() external view returns (uint112 reserve0, uint112 reserve1, uint32 blockTimestampLast);
}

interface IStrategy {
    function vault() external view returns (address);
    function want() external view returns (IERC20Upgradeable);
    function beforeDeposit() external;
    function deposit() external;
    function withdraw(uint256) external;
    function balanceOf() external view returns (uint256);
    function balanceOfWant() external view returns (uint256);
    function balanceOfPool() external view returns (uint256);
    function harvest() external;
    function retireStrat() external;
    function panic() external;
    function pause() external;
    function unpause() external;
    function paused() external view returns (bool);
    function unirouter() external view returns (address);
    function lpToken0() external view returns (address);
    function lpToken1() external view returns (address);
}

interface IVault is IERC20Upgradeable {
    function deposit(uint256) external;
    function depositAll() external;
    function withdraw(uint256) external;
    function withdrawAll() external;
    function getPricePerFullShare() external view returns (uint256);
    function upgradeStrat() external;
    function balance() external view returns (uint256);
    function want() external view returns (IERC20Upgradeable);
    function strategy() external view returns (IStrategy);
}

contract BeefyVaultRegistry is Initializable, OwnableUpgradeable {
    using EnumerableSetUpgradeable for EnumerableSetUpgradeable.AddressSet;

    struct VaultInfo {
        EnumerableSetUpgradeable.AddressSet tokens;
        bool retired;
<<<<<<< HEAD
        uint256 block;
=======
        uint blockNumber;
>>>>>>> 1cf04557
        uint256 index;
    }

    EnumerableSetUpgradeable.AddressSet private _vaultSet;
    mapping (address => VaultInfo) private _vaultInfoMap;

    event VaultsRegistered(address[] vaults);
    event VaultsRetired(address[] vaults);

    function getVaultCount() public view returns(uint256 count) {
        return _vaultSet.length();
    }

    function intialize() public initializer {
        __Ownable_init();
    }

    function addVaults(address[] memory _vaultAddresses) external {
<<<<<<< HEAD
        for (uint256 i; i < _vaultAddresses.length; i++) {
            _addVault(_vaultAddresses[i]);
        }
        emit VaultsRegistered(_vaultAddresses);
    }
=======
        for (uint i; i < _vaultAddresses.length; i++) {
            IVault vault = IVault(_vaultAddresses[i]);
            IStrategy strat;
>>>>>>> 1cf04557


<<<<<<< HEAD
    function _addVault(address _vaultAddress) internal {
            require(!_isVaultInRegistry(_vaultAddresses[i]), "Vault Exists");

            IVault vault = IVault(_vaultAddresses[i]);
            IStrategy strat = _validateVault(vault);

            address[] memory tokens = _collectTokenData(strat);

            _vaultSet.add(_vaultAddresses[i]);
=======
            strat = _validateVault(vault);

            address[] memory tokens = _collectTokenData(strat);
            _vaultIndex.add(_vaultAddresses[i]);
>>>>>>> 1cf04557

            for (uint8 token_id = 0; token_id < tokens.length; token_id++) {
                _vaultTokens[tokens[token_id]].add(_vaultAddresses[i]);
            }

<<<<<<< HEAD
            _vaultInfoMap[_vaultAddresses[i]].tokens = tokens;
            _vaultInfoMap[_vaultAddresses[i]].block = block.number;
            _vaultInfoMap[_vaultAddresses[i]].index = _vaultSet.length() - 1; 
=======
            _vaultInfo[_vaultAddresses[i]].tokens = tokens;
            _vaultInfo[_vaultAddresses[i]].blockNumber = block.number;
            _vaultInfo[_vaultAddresses[i]].index = _vaultIndex.length() - 1; 
        }

        emit VaultsRegistered(_vaultAddresses);
>>>>>>> 1cf04557
    }

    function _validateVault(IVault _vault) internal view returns (IStrategy strategy) {
        address vaultAddress = address(_vault);

        try _vault.strategy() returns (IStrategy _strategy) {
            require(IStrategy(_strategy).vault() == vaultAddress, "Vault/Strat Mismatch");
            return IStrategy(_strategy);
        } catch {
            require(false, "Address not a Vault");
        }
    }

    function _collectTokenData(IStrategy _strategy) internal view returns (address[] memory tokens) {
        try _strategy.lpToken0() returns (address lpToken0) {
            tokens = new address[](3);

            tokens[0] = address(_strategy.want());
            tokens[1] = address(lpToken0);
            tokens[2] = address(_strategy.lpToken1());
        } catch (bytes memory) {
            tokens = new address[](1);

            tokens[0] = address(_strategy.want());
        }
    }

    function _isVaultInRegistry(address _address) internal view returns (bool isVault) {
        if (_vaultSet.length() == 0) return false;
        return (_vaultSet.contains(_address));
    }

    function getVaultInfo(address _vaultAddress) external view returns (IStrategy strategy, bool isPaused, address[] memory tokens) {
        require(_isVaultInRegistry(_vaultAddress), "Invalid Vault Address");

<<<<<<< HEAD
        IVault vault;
        IStrategy strat;

        tokens = _vaultInfoMap[_vaultAddress].tokens;
        vault = IVault(_vaultAddress);
        strat = IStrategy(vault.strategy());
        isPaused = strat.paused();

        return (strat, isPaused, tokens);
=======
        tokens = _vaultInfo[_vaultAddress].tokens;
        IVault vault = IVault(_vaultAddress);
        strategy = IStrategy(vault.strategy());
        isPaused = strategy.paused();
>>>>>>> 1cf04557
    }

    function allVaultAddresses() public view returns (address[] memory) {
        return _vaultSet.values();
    }

<<<<<<< HEAD
    function getVaultsForToken(address _token) external view returns (VaultInfo[] memory) {
        VaultInfo[] memory vaultResults = new VaultInfo[](_vaultTokens[_token].length());
=======
    function getVaultsForToken(address _token) external view returns (VaultRegistry[] memory vaultResults) {
        vaultResults = new VaultRegistry[](_vaultTokens[_token].length());
>>>>>>> 1cf04557

        for (uint256 i; i < _vaultTokens[_token].length(); i++) {
            VaultInfo storage _vault = _vaultInfoMap[_vaultTokens[_token].at(i)];
            vaultResults[i] = _vault;
        }
    }

<<<<<<< HEAD
    function getStakedVaultsForAddress(address _address) external view returns (VaultInfo[] memory) {
=======
    function getStakedVaultsForAddress(address _address) external view returns (VaultRegistry[] memory stakedVaults) {
>>>>>>> 1cf04557
        uint256 curResults;
        uint256 numResults;

        for (uint256 vid; vid < _vaultSet.length(); vid++) {
            if (IVault(_vaultSet.at(vid)).balanceOf(_address) > 0) {
                numResults++;
            }
        }

<<<<<<< HEAD
        VaultInfo[] memory stakedVaults = new VaultInfo[](numResults);
        for (uint256 vid; vid < _vaultSet.length(); vid++) {
            if (IVault(_vaultSet.at(vid)).balanceOf(_address) > 0) {
                stakedVaults[curResults++] = _vaultInfoMap[_vaultSet.at(vid)];
=======
        stakedVaults = new VaultRegistry[](numResults);
        for (uint256 vid; vid < _vaultIndex.length(); vid++) {
            if (IVault(_vaultIndex.at(vid)).balanceOf(_address) > 0) {
                stakedVaults[curResults++] = _vaultInfo[_vaultIndex.at(vid)];
>>>>>>> 1cf04557
            }
        }
    }

<<<<<<< HEAD
    function getVaultsAfterBlock(uint256 _block) external view returns (VaultInfo[] memory) {
        uint256 curResults;
        uint256 numResults;

        for (uint256 vid; vid < _vaultSet.length(); vid++) {
            if (_vaultInfoMap[_vaultSet.at(0)].block >= _block) {
=======
    function getVaultsAfterBlock(uint256 _block) external view returns (VaultRegistry[] memory vaultResults) {
        uint256 curResults;
        uint256 numResults;

        for (uint256 vid; vid < _vaultIndex.length(); vid++) {
            if (_vaultInfo[_vaultIndex.at(0)].blockNumber >= _block) {
>>>>>>> 1cf04557
                numResults++;
            }
        }

<<<<<<< HEAD
        VaultInfo[] memory vaultResults = new VaultInfo[](numResults);
        for (uint256 vid; vid < _vaultSet.length(); vid++) {
            if (_vaultInfoMap[_vaultSet.at(0)].block >= _block) {
                vaultResults[curResults++] = _vaultInfoMap[_vaultSet.at(vid)];
=======
        vaultResults = new VaultRegistry[](numResults);
        for (uint256 vid; vid < _vaultIndex.length(); vid++) {
            if (_vaultInfo[_vaultIndex.at(0)].blockNumber >= _block) {
                vaultResults[curResults++] = _vaultInfo[_vaultIndex.at(vid)];
>>>>>>> 1cf04557
            }
        }
    }

    function addTokensToVault(address _vault, address[] memory _tokens) external onlyOwner {
        _vaultInfoMap[_vault].tokens = _tokens;
    }

    function setRetireStatus(address _address, bool _status) external onlyOwner {
        require(_isVaultInRegistry(_address), "Vault not found in registry.");
        _vaultInfoMap[_address].retired = _status;
    }
}
<|MERGE_RESOLUTION|>--- conflicted
+++ resolved
@@ -1,267 +1,198 @@
-// SPDX-License-Identifier: MIT
-
-pragma solidity ^0.8.4;
-
-import "@openzeppelin/contracts-upgradeable/access/OwnableUpgradeable.sol";
-import "@openzeppelin/contracts-upgradeable/token/ERC20/IERC20Upgradeable.sol";
-import "@openzeppelin/contracts-upgradeable/utils/structs/EnumerableSetUpgradeable.sol";
-import "@openzeppelin/contracts-upgradeable/proxy/utils/Initializable.sol";
-
-interface IUniswapV2Pair {
-    function factory() external view returns (address);
-    function token0() external view returns (address);
-    function token1() external view returns (address);
-    function burn(address to) external returns (uint256 amount0, uint256 amount1);
-    function getReserves() external view returns (uint112 reserve0, uint112 reserve1, uint32 blockTimestampLast);
-}
-
-interface IStrategy {
-    function vault() external view returns (address);
-    function want() external view returns (IERC20Upgradeable);
-    function beforeDeposit() external;
-    function deposit() external;
-    function withdraw(uint256) external;
-    function balanceOf() external view returns (uint256);
-    function balanceOfWant() external view returns (uint256);
-    function balanceOfPool() external view returns (uint256);
-    function harvest() external;
-    function retireStrat() external;
-    function panic() external;
-    function pause() external;
-    function unpause() external;
-    function paused() external view returns (bool);
-    function unirouter() external view returns (address);
-    function lpToken0() external view returns (address);
-    function lpToken1() external view returns (address);
-}
-
-interface IVault is IERC20Upgradeable {
-    function deposit(uint256) external;
-    function depositAll() external;
-    function withdraw(uint256) external;
-    function withdrawAll() external;
-    function getPricePerFullShare() external view returns (uint256);
-    function upgradeStrat() external;
-    function balance() external view returns (uint256);
-    function want() external view returns (IERC20Upgradeable);
-    function strategy() external view returns (IStrategy);
-}
-
-contract BeefyVaultRegistry is Initializable, OwnableUpgradeable {
-    using EnumerableSetUpgradeable for EnumerableSetUpgradeable.AddressSet;
-
-    struct VaultInfo {
-        EnumerableSetUpgradeable.AddressSet tokens;
-        bool retired;
-<<<<<<< HEAD
-        uint256 block;
-=======
-        uint blockNumber;
->>>>>>> 1cf04557
-        uint256 index;
-    }
-
-    EnumerableSetUpgradeable.AddressSet private _vaultSet;
-    mapping (address => VaultInfo) private _vaultInfoMap;
-
-    event VaultsRegistered(address[] vaults);
-    event VaultsRetired(address[] vaults);
-
-    function getVaultCount() public view returns(uint256 count) {
-        return _vaultSet.length();
-    }
-
-    function intialize() public initializer {
-        __Ownable_init();
-    }
-
-    function addVaults(address[] memory _vaultAddresses) external {
-<<<<<<< HEAD
-        for (uint256 i; i < _vaultAddresses.length; i++) {
-            _addVault(_vaultAddresses[i]);
-        }
-        emit VaultsRegistered(_vaultAddresses);
-    }
-=======
-        for (uint i; i < _vaultAddresses.length; i++) {
-            IVault vault = IVault(_vaultAddresses[i]);
-            IStrategy strat;
->>>>>>> 1cf04557
-
-
-<<<<<<< HEAD
-    function _addVault(address _vaultAddress) internal {
-            require(!_isVaultInRegistry(_vaultAddresses[i]), "Vault Exists");
-
-            IVault vault = IVault(_vaultAddresses[i]);
-            IStrategy strat = _validateVault(vault);
-
-            address[] memory tokens = _collectTokenData(strat);
-
-            _vaultSet.add(_vaultAddresses[i]);
-=======
-            strat = _validateVault(vault);
-
-            address[] memory tokens = _collectTokenData(strat);
-            _vaultIndex.add(_vaultAddresses[i]);
->>>>>>> 1cf04557
-
-            for (uint8 token_id = 0; token_id < tokens.length; token_id++) {
-                _vaultTokens[tokens[token_id]].add(_vaultAddresses[i]);
-            }
-
-<<<<<<< HEAD
-            _vaultInfoMap[_vaultAddresses[i]].tokens = tokens;
-            _vaultInfoMap[_vaultAddresses[i]].block = block.number;
-            _vaultInfoMap[_vaultAddresses[i]].index = _vaultSet.length() - 1; 
-=======
-            _vaultInfo[_vaultAddresses[i]].tokens = tokens;
-            _vaultInfo[_vaultAddresses[i]].blockNumber = block.number;
-            _vaultInfo[_vaultAddresses[i]].index = _vaultIndex.length() - 1; 
-        }
-
-        emit VaultsRegistered(_vaultAddresses);
->>>>>>> 1cf04557
-    }
-
-    function _validateVault(IVault _vault) internal view returns (IStrategy strategy) {
-        address vaultAddress = address(_vault);
-
-        try _vault.strategy() returns (IStrategy _strategy) {
-            require(IStrategy(_strategy).vault() == vaultAddress, "Vault/Strat Mismatch");
-            return IStrategy(_strategy);
-        } catch {
-            require(false, "Address not a Vault");
-        }
-    }
-
-    function _collectTokenData(IStrategy _strategy) internal view returns (address[] memory tokens) {
-        try _strategy.lpToken0() returns (address lpToken0) {
-            tokens = new address[](3);
-
-            tokens[0] = address(_strategy.want());
-            tokens[1] = address(lpToken0);
-            tokens[2] = address(_strategy.lpToken1());
-        } catch (bytes memory) {
-            tokens = new address[](1);
-
-            tokens[0] = address(_strategy.want());
-        }
-    }
-
-    function _isVaultInRegistry(address _address) internal view returns (bool isVault) {
-        if (_vaultSet.length() == 0) return false;
-        return (_vaultSet.contains(_address));
-    }
-
-    function getVaultInfo(address _vaultAddress) external view returns (IStrategy strategy, bool isPaused, address[] memory tokens) {
-        require(_isVaultInRegistry(_vaultAddress), "Invalid Vault Address");
-
-<<<<<<< HEAD
-        IVault vault;
-        IStrategy strat;
-
-        tokens = _vaultInfoMap[_vaultAddress].tokens;
-        vault = IVault(_vaultAddress);
-        strat = IStrategy(vault.strategy());
-        isPaused = strat.paused();
-
-        return (strat, isPaused, tokens);
-=======
-        tokens = _vaultInfo[_vaultAddress].tokens;
-        IVault vault = IVault(_vaultAddress);
-        strategy = IStrategy(vault.strategy());
-        isPaused = strategy.paused();
->>>>>>> 1cf04557
-    }
-
-    function allVaultAddresses() public view returns (address[] memory) {
-        return _vaultSet.values();
-    }
-
-<<<<<<< HEAD
-    function getVaultsForToken(address _token) external view returns (VaultInfo[] memory) {
-        VaultInfo[] memory vaultResults = new VaultInfo[](_vaultTokens[_token].length());
-=======
-    function getVaultsForToken(address _token) external view returns (VaultRegistry[] memory vaultResults) {
-        vaultResults = new VaultRegistry[](_vaultTokens[_token].length());
->>>>>>> 1cf04557
-
-        for (uint256 i; i < _vaultTokens[_token].length(); i++) {
-            VaultInfo storage _vault = _vaultInfoMap[_vaultTokens[_token].at(i)];
-            vaultResults[i] = _vault;
-        }
-    }
-
-<<<<<<< HEAD
-    function getStakedVaultsForAddress(address _address) external view returns (VaultInfo[] memory) {
-=======
-    function getStakedVaultsForAddress(address _address) external view returns (VaultRegistry[] memory stakedVaults) {
->>>>>>> 1cf04557
-        uint256 curResults;
-        uint256 numResults;
-
-        for (uint256 vid; vid < _vaultSet.length(); vid++) {
-            if (IVault(_vaultSet.at(vid)).balanceOf(_address) > 0) {
-                numResults++;
-            }
-        }
-
-<<<<<<< HEAD
-        VaultInfo[] memory stakedVaults = new VaultInfo[](numResults);
-        for (uint256 vid; vid < _vaultSet.length(); vid++) {
-            if (IVault(_vaultSet.at(vid)).balanceOf(_address) > 0) {
-                stakedVaults[curResults++] = _vaultInfoMap[_vaultSet.at(vid)];
-=======
-        stakedVaults = new VaultRegistry[](numResults);
-        for (uint256 vid; vid < _vaultIndex.length(); vid++) {
-            if (IVault(_vaultIndex.at(vid)).balanceOf(_address) > 0) {
-                stakedVaults[curResults++] = _vaultInfo[_vaultIndex.at(vid)];
->>>>>>> 1cf04557
-            }
-        }
-    }
-
-<<<<<<< HEAD
-    function getVaultsAfterBlock(uint256 _block) external view returns (VaultInfo[] memory) {
-        uint256 curResults;
-        uint256 numResults;
-
-        for (uint256 vid; vid < _vaultSet.length(); vid++) {
-            if (_vaultInfoMap[_vaultSet.at(0)].block >= _block) {
-=======
-    function getVaultsAfterBlock(uint256 _block) external view returns (VaultRegistry[] memory vaultResults) {
-        uint256 curResults;
-        uint256 numResults;
-
-        for (uint256 vid; vid < _vaultIndex.length(); vid++) {
-            if (_vaultInfo[_vaultIndex.at(0)].blockNumber >= _block) {
->>>>>>> 1cf04557
-                numResults++;
-            }
-        }
-
-<<<<<<< HEAD
-        VaultInfo[] memory vaultResults = new VaultInfo[](numResults);
-        for (uint256 vid; vid < _vaultSet.length(); vid++) {
-            if (_vaultInfoMap[_vaultSet.at(0)].block >= _block) {
-                vaultResults[curResults++] = _vaultInfoMap[_vaultSet.at(vid)];
-=======
-        vaultResults = new VaultRegistry[](numResults);
-        for (uint256 vid; vid < _vaultIndex.length(); vid++) {
-            if (_vaultInfo[_vaultIndex.at(0)].blockNumber >= _block) {
-                vaultResults[curResults++] = _vaultInfo[_vaultIndex.at(vid)];
->>>>>>> 1cf04557
-            }
-        }
-    }
-
-    function addTokensToVault(address _vault, address[] memory _tokens) external onlyOwner {
-        _vaultInfoMap[_vault].tokens = _tokens;
-    }
-
-    function setRetireStatus(address _address, bool _status) external onlyOwner {
-        require(_isVaultInRegistry(_address), "Vault not found in registry.");
-        _vaultInfoMap[_address].retired = _status;
-    }
-}
+// SPDX-License-Identifier: MIT
+
+pragma solidity ^0.8.4;
+
+import "@openzeppelin/contracts-upgradeable/access/OwnableUpgradeable.sol";
+import "@openzeppelin/contracts-upgradeable/token/ERC20/IERC20Upgradeable.sol";
+import "@openzeppelin/contracts-upgradeable/utils/structs/EnumerableSetUpgradeable.sol";
+import "@openzeppelin/contracts-upgradeable/proxy/utils/Initializable.sol";
+
+interface IUniswapV2Pair {
+    function factory() external view returns (address);
+    function token0() external view returns (address);
+    function token1() external view returns (address);
+    function burn(address to) external returns (uint256 amount0, uint256 amount1);
+    function getReserves() external view returns (uint112 reserve0, uint112 reserve1, uint32 blockTimestampLast);
+}
+
+interface IStrategy {
+    function vault() external view returns (address);
+    function want() external view returns (IERC20Upgradeable);
+    function beforeDeposit() external;
+    function deposit() external;
+    function withdraw(uint256) external;
+    function balanceOf() external view returns (uint256);
+    function balanceOfWant() external view returns (uint256);
+    function balanceOfPool() external view returns (uint256);
+    function harvest() external;
+    function retireStrat() external;
+    function panic() external;
+    function pause() external;
+    function unpause() external;
+    function paused() external view returns (bool);
+    function unirouter() external view returns (address);
+    function lpToken0() external view returns (address);
+    function lpToken1() external view returns (address);
+}
+
+interface IVault is IERC20Upgradeable {
+    function deposit(uint256) external;
+    function depositAll() external;
+    function withdraw(uint256) external;
+    function withdrawAll() external;
+    function getPricePerFullShare() external view returns (uint256);
+    function upgradeStrat() external;
+    function balance() external view returns (uint256);
+    function want() external view returns (IERC20Upgradeable);
+    function strategy() external view returns (IStrategy);
+}
+
+contract BeefyVaultRegistry is Initializable, OwnableUpgradeable {
+    using EnumerableSetUpgradeable for EnumerableSetUpgradeable.AddressSet;
+
+    struct VaultInfo {
+        EnumerableSetUpgradeable.AddressSet tokens;
+        bool retired;
+        uint blockNumber;
+        uint256 index;
+    }
+
+    EnumerableSetUpgradeable.AddressSet private _vaultSet;
+    mapping (address => VaultInfo) private _vaultInfoMap;
+
+    event VaultsRegistered(address[] vaults);
+    event VaultsRetired(address[] vaults);
+
+    function getVaultCount() public view returns(uint256 count) {
+        return _vaultSet.length();
+    }
+
+    function intialize() public initializer {
+        __Ownable_init();
+    }
+
+    function addVaults(address[] memory _vaultAddresses) external {
+        for (uint256 i; i < _vaultAddresses.length; i++) {
+            _addVault(_vaultAddresses[i]);
+        }
+        emit VaultsRegistered(_vaultAddresses);
+    }
+
+
+    function _addVault(address _vaultAddress) internal {
+            require(!_isVaultInRegistry(_vaultAddresses[i]), "Vault Exists");
+
+            IVault vault = IVault(_vaultAddresses[i]);
+            IStrategy strat = _validateVault(vault);
+
+            address[] memory tokens = _collectTokenData(strat);
+
+            _vaultSet.add(_vaultAddresses[i]);
+
+            for (uint8 token_id = 0; token_id < tokens.length; token_id++) {
+                _vaultTokens[tokens[token_id]].add(_vaultAddresses[i]);
+            }
+
+            _vaultInfoMap[_vaultAddresses[i]].tokens = tokens;
+            _vaultInfoMap[_vaultAddresses[i]].block = block.number;
+            _vaultInfoMap[_vaultAddresses[i]].index = _vaultSet.length() - 1; 
+    }
+
+    function _validateVault(IVault _vault) internal view returns (IStrategy strategy) {
+        address vaultAddress = address(_vault);
+
+        try _vault.strategy() returns (IStrategy _strategy) {
+            require(IStrategy(_strategy).vault() == vaultAddress, "Vault/Strat Mismatch");
+            return IStrategy(_strategy);
+        } catch {
+            require(false, "Address not a Vault");
+        }
+    }
+
+    function _collectTokenData(IStrategy _strategy) internal view returns (address[] memory tokens) {
+        try _strategy.lpToken0() returns (address lpToken0) {
+            tokens = new address[](3);
+
+            tokens[0] = address(_strategy.want());
+            tokens[1] = address(lpToken0);
+            tokens[2] = address(_strategy.lpToken1());
+        } catch (bytes memory) {
+            tokens = new address[](1);
+
+            tokens[0] = address(_strategy.want());
+        }
+    }
+
+    function _isVaultInRegistry(address _address) internal view returns (bool isVault) {
+        if (_vaultSet.length() == 0) return false;
+        return (_vaultSet.contains(_address));
+    }
+
+    function getVaultInfo(address _vaultAddress) external view returns (IStrategy strategy, bool isPaused, address[] memory tokens) {
+        require(_isVaultInRegistry(_vaultAddress), "Invalid Vault Address");
+
+        tokens = _vaultInfo[_vaultAddress].tokens;
+        IVault vault = IVault(_vaultAddress);
+        strategy = IStrategy(vault.strategy());
+        isPaused = strategy.paused();
+    }
+
+    function allVaultAddresses() public view returns (address[] memory) {
+        return _vaultSet.values();
+    }
+
+    function getVaultsForToken(address _token) external view returns (VaultInfo[] memory vaultResults) {
+        VaultInfo[] memory vaultResults = new VaultInfo[](_vaultTokens[_token].length());
+        vaultResults = new VaultInfo[](_vaultTokens[_token].length());
+
+        for (uint256 i; i < _vaultTokens[_token].length(); i++) {
+            VaultInfo storage _vault = _vaultInfoMap[_vaultTokens[_token].at(i)];
+            vaultResults[i] = _vault;
+        }
+    }
+
+    function getStakedVaultsForAddress(address _address) external view returns (VaultInfo[] memory stakedVaults) {
+        uint256 curResults;
+        uint256 numResults;
+
+        for (uint256 vid; vid < _vaultSet.length(); vid++) {
+            if (IVault(_vaultSet.at(vid)).balanceOf(_address) > 0) {
+                numResults++;
+            }
+        }
+
+        stakedVaults = new VaultInfo[](numResults);
+        for (uint256 vid; vid < _vaultIndex.length(); vid++) {
+            if (IVault(_vaultIndex.at(vid)).balanceOf(_address) > 0) {
+                stakedVaults[curResults++] = _vaultInfo[_vaultIndex.at(vid)];
+            }
+        }
+    }
+
+    function getVaultsAfterBlock(uint256 _block) external view returns (VaultInfo[] memory vaultResults) {
+        uint256 curResults;
+        uint256 numResults;
+
+        for (uint256 vid; vid < _vaultIndex.length(); vid++) {
+            if (_vaultInfo[_vaultIndex.at(0)].blockNumber >= _block) {
+                numResults++;
+            }
+        }
+
+        vaultResults = new VaultInfo[](numResults);
+        for (uint256 vid; vid < _vaultIndex.length(); vid++) {
+            if (_vaultInfo[_vaultIndex.at(0)].blockNumber >= _block) {
+                vaultResults[curResults++] = _vaultInfo[_vaultIndex.at(vid)];
+            }
+        }
+    }
+
+    function addTokensToVault(address _vault, address[] memory _tokens) external onlyOwner {
+        _vaultInfoMap[_vault].tokens = _tokens;
+    }
+
+    function setRetireStatus(address _address, bool _status) external onlyOwner {
+        require(_isVaultInRegistry(_address), "Vault not found in registry.");
+        _vaultInfoMap[_address].retired = _status;
+    }
+}