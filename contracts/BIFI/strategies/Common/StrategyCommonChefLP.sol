--- conflicted
+++ resolved
@@ -114,11 +114,7 @@
         }
     }
 
-<<<<<<< HEAD
-    function harvest() public whenNotPaused onlyEOA {
-=======
     function harvest() external virtual whenNotPaused onlyEOA {
->>>>>>> 15300c5e
         _harvest();
     }
 
@@ -126,13 +122,10 @@
         _harvest();
     }
 
-<<<<<<< HEAD
     function multiHarvest() external whenNotPaused onlyMultiHarvester {
         _harvest();
     }
 
-=======
->>>>>>> 15300c5e
     // compounds earnings and charges performance fee
     function _harvest() internal {
         IMasterChef(chef).deposit(poolId, 0);
