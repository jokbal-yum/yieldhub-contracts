--- conflicted
+++ resolved
@@ -1,221 +1,3 @@
-<<<<<<< HEAD
-// // SPDX-License-Identifier: MIT
-
-// pragma solidity ^0.8.0;
-
-// import "@openzeppelin/contracts/token/ERC20/ERC20.sol";
-// import "@openzeppelin/contracts/token/ERC20/utils/SafeERC20.sol";
-// import "@openzeppelin/contracts/utils/math/SafeMath.sol";
-
-// import "../../interfaces/common/IUniswapRouterETH.sol";
-// import "../../interfaces/common/IRewardPool.sol";
-// import "../../utils/GasThrottler.sol";
-// import "./StratManager.sol";
-// import "./FeeManager.sol";
-
-// contract StrategyRewardPoolBsc is StratManager, FeeManager, GasThrottler {
-//     using SafeERC20 for IERC20;
-//     using SafeMath for uint256;
-
-//     // Tokens used
-//     address constant public wbnb = address(0xbb4CdB9CBd36B01bD1cBaEBF2De08d9173bc095c);
-//     address constant public bifi = address(0xCa3F508B8e4Dd382eE878A314789373D80A5190A);
-//     address public want;
-//     address public output;
-
-//     // Third party contracts
-//     address public targetRewardPool;
-
-//     // Beefy contracts
-//     address public beefyRewardPool = address(0x453D4Ba9a2D594314DF88564248497F7D74d6b2C);
-//     address public treasury = address(0x4A32De8c248533C28904b24B4cFCFE18E9F2ad01);
-
-//     // Routes
-//     address[] public outputToWantRoute;
-//     address[] public outputToWbnbRoute;
-//     address[] public wbnbToBifiRoute = [wbnb, bifi];
-
-//     /*
-//      * @param _want Token to maximize
-//      * @param _output Reward token
-//      * @param targetRewardPool Reward pool to farm
-//      * @param _vault Address of parent vault
-//      * @param _unirouter Address of router for swaps
-//      * @param _keeper Address of extra maintainer
-//      * @param _strategist Address where stategist fees go.
-//     */
-//     constructor(
-//         address _want,
-//         address _output,
-//         address _targetRewardPool,
-//         address _vault,
-//         address _unirouter,
-//         address _keeper,
-//         address _strategist
-//     ) StratManager(_keeper, _strategist, _unirouter, _vault) {
-//         want = _want;
-//         output = _output;
-//         targetRewardPool = _targetRewardPool;
-
-//         if (output != wbnb) {
-//             outputToWbnbRoute = [output, wbnb];
-//         }
-
-//         if (output != want) {
-//             if (output != wbnb) {
-//                 outputToWantRoute = [output, wbnb, want];
-//             } else {
-//                 outputToWantRoute = [wbnb, want];
-//             }
-//         }
-
-//         _giveAllowances();
-//     }
-
-//     // puts the funds to work
-//     function deposit() public whenNotPaused {
-//         uint256 wantBal = balanceOfWant();
-
-//         if (wantBal > 0) {
-//             IRewardPool(targetRewardPool).deposit(wantBal);
-//         }
-//     }
-
-//     function withdraw(uint256 _amount) external {
-//         require(msg.sender == vault, "!vault");
-
-//         uint256 wantBal = balanceOfWant();
-
-//         if (wantBal < _amount) {
-//             IRewardPool(targetRewardPool).withdraw(_amount.sub(wantBal));
-//             wantBal = balanceOfWant();
-//         }
-
-//         if (wantBal > _amount) {
-//             wantBal = _amount;
-//         }
-
-//         if (tx.origin == owner() || paused()) {
-//             IERC20(want).safeTransfer(vault, wantBal);
-//         } else {
-//             uint256 withdrawalFee = wantBal.mul(WITHDRAWAL_FEE).div(WITHDRAWAL_MAX);
-//             IERC20(want).safeTransfer(vault, wantBal.sub(withdrawalFee));
-//         }
-//     }
-
-//     // compounds earnings and charges performance fee
-//     function harvest() external whenNotPaused onlyEOA gasThrottle {
-//         IRewardPool(targetRewardPool).getReward();
-//         _chargeFees();
-//         _swapRewards();
-//         deposit();
-//     }
-
-//     // performance fees
-//     function _chargeFees() internal {
-//         uint256 wbnbBal;
-
-//         if (output != wbnb) {
-//             uint256 toWbnb = IERC20(output).balanceOf(address(this)).mul(45).div(1000);
-//             IUniswapRouterETH(unirouter).swapExactTokensForTokens(toWbnb, 0, outputToWbnbRoute, address(this), block.timestamp);
-//             wbnbBal = IERC20(wbnb).balanceOf(address(this));
-//         } else {
-//             wbnbBal = IERC20(wbnb).balanceOf(address(this)).mul(45).div(1000);
-//         }
-
-//         uint256 callFeeAmount = wbnbBal.mul(callFee).div(MAX_FEE);
-//         IERC20(wbnb).safeTransfer(msg.sender, callFeeAmount);
-
-//         uint256 treasuryHalf = wbnbBal.mul(TREASURY_FEE).div(MAX_FEE).div(2);
-//         IERC20(wbnb).safeTransfer(treasury, treasuryHalf);
-//         IUniswapRouterETH(unirouter).swapExactTokensForTokens(treasuryHalf, 0, wbnbToBifiRoute, treasury, block.timestamp);
-
-//         uint256 rewardsFeeAmount = wbnbBal.mul(rewardsFee).div(MAX_FEE);
-//         IERC20(wbnb).safeTransfer(beefyRewardPool, rewardsFeeAmount);
-
-//         uint256 strategistFee = wbnbBal.mul(STRATEGIST_FEE).div(MAX_FEE);
-//         IERC20(wbnb).safeTransfer(strategist, strategistFee);
-//     }
-
-//     // optionally swaps rewards if output != want.
-//     function _swapRewards() internal {
-//         if (output != want) {
-//             uint256 toWant = IERC20(output).balanceOf(address(this));
-//             IUniswapRouterETH(unirouter).swapExactTokensForTokens(toWant, 0, outputToWantRoute, address(this), block.timestamp);
-//         }
-//     }
-
-//     // calculate the total underlaying {want} held by the strat.
-//     function balanceOf() public view returns (uint256) {
-//         return balanceOfWant().add(balanceOfPool());
-//     }
-
-//     // it calculates how much {want} the contract holds.
-//     function balanceOfWant() public view returns (uint256) {
-//         return IERC20(want).balanceOf(address(this));
-//     }
-
-//     // it calculates how much {want} the strategy has allocated in the {targetRewardPool}
-//     function balanceOfPool() public view returns (uint256) {
-//         return IRewardPool(targetRewardPool).balanceOf(address(this));
-//     }
-
-//     // called as part of strat migration. Sends all the available funds back to the vault.
-//     function retireStrat() external {
-//         require(msg.sender == vault, "!vault");
-
-//         IRewardPool(targetRewardPool).withdraw(balanceOfPool());
-
-//         uint256 wantBal = balanceOfWant();
-//         IERC20(want).transfer(vault, wantBal);
-//     }
-
-//     // pauses deposits and withdraws all funds from third party systems.
-//     function panic() external onlyManager {
-//         IRewardPool(targetRewardPool).withdraw(balanceOfPool());
-//         pause();
-//     }
-
-//     function pause() public onlyManager {
-//         _pause();
-//         _removeAllowances();
-//     }
-
-//     function unpause() external onlyManager {
-//         _unpause();
-//         _giveAllowances();
-//         deposit();
-//     }
-
-//     function _giveAllowances() internal {
-//         IERC20(output).safeApprove(unirouter, type(uint256).max);
-
-//         if (output != wbnb) {
-//             IERC20(wbnb).safeApprove(unirouter, type(uint256).max);
-//         }
-
-//         IERC20(want).safeApprove(targetRewardPool, type(uint256).max);
-//     }
-
-//     function _removeAllowances() internal {
-//         IERC20(output).safeApprove(unirouter, 0);
-
-//         if (output != wbnb) {
-//             IERC20(wbnb).safeApprove(unirouter, 0);
-//         }
-
-//         IERC20(want).safeApprove(targetRewardPool, 0);
-//     }
-
-//     function inCaseTokensGetStuck(address _token) external onlyManager {
-//         require(_token != want, "!safe");
-//         require(_token != output, "!safe");
-
-//         uint256 amount = IERC20(_token).balanceOf(address(this));
-//         IERC20(_token).safeTransfer(msg.sender, amount);
-//     }
-// }
-=======
 // SPDX-License-Identifier: MIT
 
 pragma solidity ^0.8.4;
@@ -411,5 +193,4 @@
         uint256 amount = IERC20(_token).balanceOf(address(this));
         IERC20(_token).safeTransfer(msg.sender, amount);
     }
-}
->>>>>>> f7030265
+}