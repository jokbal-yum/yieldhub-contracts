--- conflicted
+++ resolved
@@ -1,20 +1,11 @@
 // SPDX-License-Identifier: MIT
 
-<<<<<<< HEAD
-pragma solidity ^0.8.0;
-=======
 pragma solidity ^0.8.4;
 pragma abicoder v1;
->>>>>>> f7030265
 
 import "@openzeppelin/contracts/token/ERC20/ERC20.sol";
 import "@openzeppelin/contracts/token/ERC20/utils/SafeERC20.sol";
 import "@openzeppelin/contracts/utils/math/SafeMath.sol";
-<<<<<<< HEAD
-import "@openzeppelin/contracts/utils/Address.sol";
-import "@openzeppelin/contracts/security/Pausable.sol";
-=======
->>>>>>> f7030265
 
 import "../../interfaces/common/IUniswapRouterETH.sol";
 import "../../interfaces/common/IUniswapV2Pair.sol";
@@ -48,15 +39,6 @@
      */
     event StratHarvest(address indexed harvester);
 
-<<<<<<< HEAD
-    /**
-     * @dev Initializes the strategy with the token to maximize.
-     */
-    constructor(address _lpPair, uint8 _poolId, address _vault, address _strategist) {
-        lpPair = _lpPair;
-        lpToken0 = IUniswapV2Pair(lpPair).token0();
-        lpToken1 = IUniswapV2Pair(lpPair).token1();
-=======
     constructor(
         address _want,
         uint256 _poolId,
@@ -69,7 +51,6 @@
         want = _want;
         lpToken0 = IUniswapV2Pair(want).token0();
         lpToken1 = IUniswapV2Pair(want).token1();
->>>>>>> f7030265
         poolId = _poolId;
 
         if (lpToken0 == wbnb) {
@@ -84,19 +65,7 @@
             outputToLp1Route = [output, wbnb, lpToken1];
         }
 
-<<<<<<< HEAD
-        IERC20(lpPair).safeApprove(masterchef, type(uint).max);
-        IERC20(output).safeApprove(unirouter, type(uint).max);
-        IERC20(wbnb).safeApprove(unirouter, type(uint).max);
-
-        IERC20(lpToken0).safeApprove(unirouter, 0);
-        IERC20(lpToken0).safeApprove(unirouter, type(uint).max);
-
-        IERC20(lpToken1).safeApprove(unirouter, 0);
-        IERC20(lpToken1).safeApprove(unirouter, type(uint).max);
-=======
         _giveAllowances();
->>>>>>> f7030265
     }
 
     // puts the funds to work
@@ -140,40 +109,18 @@
         emit StratHarvest(msg.sender);
     }
 
-<<<<<<< HEAD
-    /**
-     * @dev Takes out 4.5% as system fees from the rewards.
-     * 0.5% -> Call Fee
-     * 0.5% -> Treasury fee
-     * 0.5% -> Strategist fee
-     * 3.0% -> BIFI Holders
-     */
-    function chargeFees() internal {
-        uint256 toWbnb = IERC20(output).balanceOf(address(this)).mul(45).div(1000);
-        IUniswapRouterETH(unirouter).swapExactTokensForTokens(toWbnb, 0, outputToWbnbRoute, address(this), block.timestamp.add(600));
-=======
     // performance fees
     function chargeFees() internal {
         uint256 toWbnb = IERC20(output).balanceOf(address(this)).mul(45).div(1000);
         IUniswapRouterETH(unirouter).swapExactTokensForTokens(toWbnb, 0, outputToWbnbRoute, address(this), block.timestamp);
->>>>>>> f7030265
 
         uint256 wbnbBal = IERC20(wbnb).balanceOf(address(this));
 
         uint256 callFeeAmount = wbnbBal.mul(callFee).div(MAX_FEE);
         IERC20(wbnb).safeTransfer(msg.sender, callFeeAmount);
 
-<<<<<<< HEAD
-        uint256 treasuryHalf = wbnbBal.mul(TREASURY_FEE).div(MAX_FEE).div(2);
-        IERC20(wbnb).safeTransfer(treasury, treasuryHalf);
-        IUniswapRouterETH(unirouter).swapExactTokensForTokens(treasuryHalf, 0, wbnbToBifiRoute, treasury, block.timestamp.add(600));
-
-        uint256 rewardsFee = wbnbBal.mul(REWARDS_FEE).div(MAX_FEE);
-        IERC20(wbnb).safeTransfer(rewards, rewardsFee);
-=======
         uint256 beefyFeeAmount = wbnbBal.mul(beefyFee).div(MAX_FEE);
         IERC20(wbnb).safeTransfer(beefyFeeRecipient, beefyFeeAmount);
->>>>>>> f7030265
 
         uint256 strategistFee = wbnbBal.mul(STRATEGIST_FEE).div(MAX_FEE);
         IERC20(wbnb).safeTransfer(strategist, strategistFee);
@@ -184,28 +131,16 @@
         uint256 outputHalf = IERC20(output).balanceOf(address(this)).div(2);
 
         if (lpToken0 != output) {
-<<<<<<< HEAD
-            IUniswapRouterETH(unirouter).swapExactTokensForTokens(outputHalf, 0, outputToLp0Route, address(this), block.timestamp.add(600));
-        }
-
-        if (lpToken1 != output) {
-            IUniswapRouterETH(unirouter).swapExactTokensForTokens(outputHalf, 0, outputToLp1Route, address(this), block.timestamp.add(600));
-=======
             IUniswapRouterETH(unirouter).swapExactTokensForTokens(outputHalf, 0, outputToLp0Route, address(this), block.timestamp);
         }
 
         if (lpToken1 != output) {
             IUniswapRouterETH(unirouter).swapExactTokensForTokens(outputHalf, 0, outputToLp1Route, address(this), block.timestamp);
->>>>>>> f7030265
         }
 
         uint256 lp0Bal = IERC20(lpToken0).balanceOf(address(this));
         uint256 lp1Bal = IERC20(lpToken1).balanceOf(address(this));
-<<<<<<< HEAD
-        IUniswapRouterETH(unirouter).addLiquidity(lpToken0, lpToken1, lp0Bal, lp1Bal, 1, 1, address(this), block.timestamp.add(600));
-=======
         IUniswapRouterETH(unirouter).addLiquidity(lpToken0, lpToken1, lp0Bal, lp1Bal, 1, 1, address(this), block.timestamp);
->>>>>>> f7030265
     }
 
     // calculate the total underlaying 'want' held by the strat.
@@ -224,14 +159,7 @@
         return _amount;
     }
 
-<<<<<<< HEAD
-    /**
-     * @dev Function that has to be called as part of strat migration. It sends all the available funds back to the
-     * vault, ready to be migrated to the new strat.
-     */
-=======
     // called as part of strat migration. Sends all the available funds back to the vault.
->>>>>>> f7030265
     function retireStrat() external {
         require(msg.sender == vault, "!vault");
 
@@ -256,17 +184,6 @@
     function unpause() external onlyManager {
         _unpause();
 
-<<<<<<< HEAD
-        IERC20(lpPair).safeApprove(masterchef, type(uint).max);
-        IERC20(output).safeApprove(unirouter, type(uint).max);
-        IERC20(wbnb).safeApprove(unirouter, type(uint).max);
-
-        IERC20(lpToken0).safeApprove(unirouter, 0);
-        IERC20(lpToken0).safeApprove(unirouter, type(uint).max);
-
-        IERC20(lpToken1).safeApprove(unirouter, 0);
-        IERC20(lpToken1).safeApprove(unirouter, type(uint).max);
-=======
         _giveAllowances();
 
         deposit();
@@ -281,7 +198,6 @@
 
         IERC20(lpToken1).safeApprove(unirouter, 0);
         IERC20(lpToken1).safeApprove(unirouter, type(uint256).max);
->>>>>>> f7030265
     }
 
     function _removeAllowances() internal {
