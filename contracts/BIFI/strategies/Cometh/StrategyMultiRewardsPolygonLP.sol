--- conflicted
+++ resolved
@@ -1,226 +1,222 @@
-// SPDX-License-Identifier: MIT
-
-<<<<<<< HEAD
-pragma solidity ^0.8.0;
-=======
-pragma solidity ^0.8.4;
-pragma abicoder v1;
->>>>>>> f7030265
-
-import "@openzeppelin/contracts/token/ERC20/ERC20.sol";
-import "@openzeppelin/contracts/token/ERC20/utils/SafeERC20.sol";
-import "@openzeppelin/contracts/utils/math/SafeMath.sol";
-
-import "../../interfaces/common/IUniswapRouterETH.sol";
-import "../../interfaces/common/IUniswapV2Pair.sol";
-import "../../interfaces/common/IRewardPool.sol";
-import "../Common/StratManager.sol";
-import "../Common/FeeManager.sol";
-
-contract StrategyMultiRewardsPolygonLP is StratManager, FeeManager {
-    using SafeERC20 for IERC20;
-    using SafeMath for uint256;
-
-    // Tokens used
-    address constant public eth = address(0x7ceB23fD6bC0adD59E62ac25578270cFf1b9f619);
-    address constant public matic = address(0x0d500B1d8E8eF31E21C99d1Db9A6444d3ADf1270);
-    address constant public output = address(0x9C78EE466D6Cb57A4d01Fd887D2b5dFb2D46288f);
-    address public want;
-    address public lpToken0;
-    address public lpToken1;
-    address public secondOutput;
-
-    // Third party contracts
-    address public rewardPool;
-
-    // Routes
-    address[] public outputToMaticRoute = [output, matic];
-    address[] public outputToLp0Route;
-    address[] public outputToLp1Route;
-    address[] public secondOutputToOutputRoute;
-
-    /**
-     * @dev Event that is fired each time someone harvests the strat.
-     */
-    event StratHarvest(address indexed harvester);
-
-    constructor(
-        address _want,
-        address _rewardPool,
-        address _secondOutput,
-        address _vault,
-        address _unirouter,
-        address _keeper,
-        address _strategist,
-        address _beefyFeeRecipient
-    ) StratManager(_keeper, _strategist, _unirouter, _vault, _beefyFeeRecipient) {
-        want = _want;
-        lpToken0 = IUniswapV2Pair(want).token0();
-        lpToken1 = IUniswapV2Pair(want).token1();
-        rewardPool = _rewardPool;
-        secondOutput = _secondOutput;
-
-        secondOutputToOutputRoute = [secondOutput, output];
-
-        if (lpToken0 == matic) {
-            outputToLp0Route = [output, matic];
-        } else if (lpToken0 == eth) {
-            outputToLp0Route = [output, eth];
-        } else if (lpToken0 != output) {
-            outputToLp0Route = [output, eth, lpToken0];
-        }
-
-        if (lpToken1 == matic) {
-            outputToLp1Route = [output, matic];
-        } else if (lpToken1 == eth) {
-            outputToLp1Route = [output, eth];
-        } else if (lpToken1 != output) {
-            outputToLp1Route = [output, eth, lpToken1];
-        }
-
-        _giveAllowances();
-    }
-
-    // puts the funds to work
-    function deposit() public whenNotPaused {
-        uint256 wantBal = IERC20(want).balanceOf(address(this));
-
-        if (wantBal > 0) {
-            IRewardPool(rewardPool).stake(wantBal);
-        }
-    }
-
-    function withdraw(uint256 _amount) external {
-        require(msg.sender == vault, "!vault");
-
-        uint256 wantBal = IERC20(want).balanceOf(address(this));
-
-        if (wantBal < _amount) {
-            IRewardPool(rewardPool).withdraw(_amount.sub(wantBal));
-            wantBal = IERC20(want).balanceOf(address(this));
-        }
-
-        if (wantBal > _amount) {
-            wantBal = _amount;
-        }
-
-        if (tx.origin == owner() || paused()) {
-            IERC20(want).safeTransfer(vault, wantBal);
-        } else {
-            uint256 withdrawalFee = wantBal.mul(WITHDRAWAL_FEE_CAP).div(WITHDRAWAL_MAX);
-            IERC20(want).safeTransfer(vault, wantBal.sub(withdrawalFee));
-        }
-    }
-
-    // compounds earnings and charges performance fee
-    function harvest() external whenNotPaused onlyEOA {
-        IRewardPool(rewardPool).getReward();
-        chargeFees();
-        addLiquidity();
-        deposit();
-
-        emit StratHarvest(msg.sender);
-    }
-
-    // performance fees
-    function chargeFees() internal {
-        uint256 toOutput = IERC20(secondOutput).balanceOf(address(this));
-        IUniswapRouterETH(unirouter).swapExactTokensForTokens(toOutput, 0, secondOutputToOutputRoute, address(this), block.timestamp);
-
-        uint256 toMatic = IERC20(output).balanceOf(address(this)).mul(45).div(1000);
-        IUniswapRouterETH(unirouter).swapExactTokensForTokens(toMatic, 0, outputToMaticRoute, address(this), block.timestamp);
-
-        uint256 maticBal = IERC20(matic).balanceOf(address(this));
-
-        uint256 callFeeAmount = maticBal.mul(callFee).div(MAX_FEE);
-        IERC20(matic).safeTransfer(msg.sender, callFeeAmount);
-
-        uint256 beefyFeeAmount = maticBal.mul(beefyFee).div(MAX_FEE);
-        IERC20(matic).safeTransfer(beefyFeeRecipient, beefyFeeAmount);
-
-        uint256 strategistFee = maticBal.mul(STRATEGIST_FEE).div(MAX_FEE);
-        IERC20(matic).safeTransfer(strategist, strategistFee);
-    }
-
-    // Adds liquidity to AMM and gets more LP tokens.
-    function addLiquidity() internal {
-        uint256 outputHalf = IERC20(output).balanceOf(address(this)).div(2);
-
-        if (lpToken0 != output) {
-            IUniswapRouterETH(unirouter).swapExactTokensForTokens(outputHalf, 0, outputToLp0Route, address(this), block.timestamp);
-        }
-
-        if (lpToken1 != output) {
-            IUniswapRouterETH(unirouter).swapExactTokensForTokens(outputHalf, 0, outputToLp1Route, address(this), block.timestamp);
-        }
-
-        uint256 lp0Bal = IERC20(lpToken0).balanceOf(address(this));
-        uint256 lp1Bal = IERC20(lpToken1).balanceOf(address(this));
-        IUniswapRouterETH(unirouter).addLiquidity(lpToken0, lpToken1, lp0Bal, lp1Bal, 1, 1, address(this), block.timestamp);
-    }
-
-    // calculate the total underlaying 'want' held by the strat.
-    function balanceOf() public view returns (uint256) {
-        return balanceOfWant().add(balanceOfPool());
-    }
-
-    // it calculates how much 'want' this contract holds.
-    function balanceOfWant() public view returns (uint256) {
-        return IERC20(want).balanceOf(address(this));
-    }
-
-    // it calculates how much 'want' the strategy has working in the farm.
-    function balanceOfPool() public view returns (uint256) {
-        return IRewardPool(rewardPool).balanceOf(address(this));
-    }
-
-    // called as part of strat migration. Sends all the available funds back to the vault.
-    function retireStrat() external {
-        require(msg.sender == vault, "!vault");
-
-        IRewardPool(rewardPool).withdraw(balanceOfPool());
-
-        uint256 wantBal = IERC20(want).balanceOf(address(this));
-        IERC20(want).transfer(vault, wantBal);
-    }
-
-    // pauses deposits and withdraws all funds from third party systems.
-    function panic() public onlyManager {
-        pause();
-        IRewardPool(rewardPool).withdraw(balanceOfPool());
-    }
-
-    function pause() public onlyManager {
-        _pause();
-
-        _removeAllowances();
-    }
-
-    function unpause() external onlyManager {
-        _unpause();
-
-        _giveAllowances();
-
-        deposit();
-    }
-
-    function _giveAllowances() internal {
-        IERC20(want).safeApprove(rewardPool, type(uint256).max);
-        IERC20(output).safeApprove(unirouter, type(uint256).max);
-        IERC20(secondOutput).safeApprove(unirouter, type(uint256).max);
-
-        IERC20(lpToken0).safeApprove(unirouter, 0);
-        IERC20(lpToken0).safeApprove(unirouter, type(uint256).max);
-
-        IERC20(lpToken1).safeApprove(unirouter, 0);
-        IERC20(lpToken1).safeApprove(unirouter, type(uint256).max);
-    }
-
-    function _removeAllowances() internal {
-        IERC20(want).safeApprove(rewardPool, 0);
-        IERC20(output).safeApprove(unirouter, 0);
-        IERC20(secondOutput).safeApprove(unirouter, 0);
-        IERC20(lpToken0).safeApprove(unirouter, 0);
-        IERC20(lpToken1).safeApprove(unirouter, 0);
-    }
-}
+// SPDX-License-Identifier: MIT
+
+pragma solidity ^0.8.4;
+pragma abicoder v1;
+
+import "@openzeppelin/contracts/token/ERC20/ERC20.sol";
+import "@openzeppelin/contracts/token/ERC20/utils/SafeERC20.sol";
+import "@openzeppelin/contracts/utils/math/SafeMath.sol";
+
+import "../../interfaces/common/IUniswapRouterETH.sol";
+import "../../interfaces/common/IUniswapV2Pair.sol";
+import "../../interfaces/common/IRewardPool.sol";
+import "../Common/StratManager.sol";
+import "../Common/FeeManager.sol";
+
+contract StrategyMultiRewardsPolygonLP is StratManager, FeeManager {
+    using SafeERC20 for IERC20;
+    using SafeMath for uint256;
+
+    // Tokens used
+    address constant public eth = address(0x7ceB23fD6bC0adD59E62ac25578270cFf1b9f619);
+    address constant public matic = address(0x0d500B1d8E8eF31E21C99d1Db9A6444d3ADf1270);
+    address constant public output = address(0x9C78EE466D6Cb57A4d01Fd887D2b5dFb2D46288f);
+    address public want;
+    address public lpToken0;
+    address public lpToken1;
+    address public secondOutput;
+
+    // Third party contracts
+    address public rewardPool;
+
+    // Routes
+    address[] public outputToMaticRoute = [output, matic];
+    address[] public outputToLp0Route;
+    address[] public outputToLp1Route;
+    address[] public secondOutputToOutputRoute;
+
+    /**
+     * @dev Event that is fired each time someone harvests the strat.
+     */
+    event StratHarvest(address indexed harvester);
+
+    constructor(
+        address _want,
+        address _rewardPool,
+        address _secondOutput,
+        address _vault,
+        address _unirouter,
+        address _keeper,
+        address _strategist,
+        address _beefyFeeRecipient
+    ) StratManager(_keeper, _strategist, _unirouter, _vault, _beefyFeeRecipient) {
+        want = _want;
+        lpToken0 = IUniswapV2Pair(want).token0();
+        lpToken1 = IUniswapV2Pair(want).token1();
+        rewardPool = _rewardPool;
+        secondOutput = _secondOutput;
+
+        secondOutputToOutputRoute = [secondOutput, output];
+
+        if (lpToken0 == matic) {
+            outputToLp0Route = [output, matic];
+        } else if (lpToken0 == eth) {
+            outputToLp0Route = [output, eth];
+        } else if (lpToken0 != output) {
+            outputToLp0Route = [output, eth, lpToken0];
+        }
+
+        if (lpToken1 == matic) {
+            outputToLp1Route = [output, matic];
+        } else if (lpToken1 == eth) {
+            outputToLp1Route = [output, eth];
+        } else if (lpToken1 != output) {
+            outputToLp1Route = [output, eth, lpToken1];
+        }
+
+        _giveAllowances();
+    }
+
+    // puts the funds to work
+    function deposit() public whenNotPaused {
+        uint256 wantBal = IERC20(want).balanceOf(address(this));
+
+        if (wantBal > 0) {
+            IRewardPool(rewardPool).stake(wantBal);
+        }
+    }
+
+    function withdraw(uint256 _amount) external {
+        require(msg.sender == vault, "!vault");
+
+        uint256 wantBal = IERC20(want).balanceOf(address(this));
+
+        if (wantBal < _amount) {
+            IRewardPool(rewardPool).withdraw(_amount.sub(wantBal));
+            wantBal = IERC20(want).balanceOf(address(this));
+        }
+
+        if (wantBal > _amount) {
+            wantBal = _amount;
+        }
+
+        if (tx.origin == owner() || paused()) {
+            IERC20(want).safeTransfer(vault, wantBal);
+        } else {
+            uint256 withdrawalFee = wantBal.mul(WITHDRAWAL_FEE_CAP).div(WITHDRAWAL_MAX);
+            IERC20(want).safeTransfer(vault, wantBal.sub(withdrawalFee));
+        }
+    }
+
+    // compounds earnings and charges performance fee
+    function harvest() external whenNotPaused onlyEOA {
+        IRewardPool(rewardPool).getReward();
+        chargeFees();
+        addLiquidity();
+        deposit();
+
+        emit StratHarvest(msg.sender);
+    }
+
+    // performance fees
+    function chargeFees() internal {
+        uint256 toOutput = IERC20(secondOutput).balanceOf(address(this));
+        IUniswapRouterETH(unirouter).swapExactTokensForTokens(toOutput, 0, secondOutputToOutputRoute, address(this), block.timestamp);
+
+        uint256 toMatic = IERC20(output).balanceOf(address(this)).mul(45).div(1000);
+        IUniswapRouterETH(unirouter).swapExactTokensForTokens(toMatic, 0, outputToMaticRoute, address(this), block.timestamp);
+
+        uint256 maticBal = IERC20(matic).balanceOf(address(this));
+
+        uint256 callFeeAmount = maticBal.mul(callFee).div(MAX_FEE);
+        IERC20(matic).safeTransfer(msg.sender, callFeeAmount);
+
+        uint256 beefyFeeAmount = maticBal.mul(beefyFee).div(MAX_FEE);
+        IERC20(matic).safeTransfer(beefyFeeRecipient, beefyFeeAmount);
+
+        uint256 strategistFee = maticBal.mul(STRATEGIST_FEE).div(MAX_FEE);
+        IERC20(matic).safeTransfer(strategist, strategistFee);
+    }
+
+    // Adds liquidity to AMM and gets more LP tokens.
+    function addLiquidity() internal {
+        uint256 outputHalf = IERC20(output).balanceOf(address(this)).div(2);
+
+        if (lpToken0 != output) {
+            IUniswapRouterETH(unirouter).swapExactTokensForTokens(outputHalf, 0, outputToLp0Route, address(this), block.timestamp);
+        }
+
+        if (lpToken1 != output) {
+            IUniswapRouterETH(unirouter).swapExactTokensForTokens(outputHalf, 0, outputToLp1Route, address(this), block.timestamp);
+        }
+
+        uint256 lp0Bal = IERC20(lpToken0).balanceOf(address(this));
+        uint256 lp1Bal = IERC20(lpToken1).balanceOf(address(this));
+        IUniswapRouterETH(unirouter).addLiquidity(lpToken0, lpToken1, lp0Bal, lp1Bal, 1, 1, address(this), block.timestamp);
+    }
+
+    // calculate the total underlaying 'want' held by the strat.
+    function balanceOf() public view returns (uint256) {
+        return balanceOfWant().add(balanceOfPool());
+    }
+
+    // it calculates how much 'want' this contract holds.
+    function balanceOfWant() public view returns (uint256) {
+        return IERC20(want).balanceOf(address(this));
+    }
+
+    // it calculates how much 'want' the strategy has working in the farm.
+    function balanceOfPool() public view returns (uint256) {
+        return IRewardPool(rewardPool).balanceOf(address(this));
+    }
+
+    // called as part of strat migration. Sends all the available funds back to the vault.
+    function retireStrat() external {
+        require(msg.sender == vault, "!vault");
+
+        IRewardPool(rewardPool).withdraw(balanceOfPool());
+
+        uint256 wantBal = IERC20(want).balanceOf(address(this));
+        IERC20(want).transfer(vault, wantBal);
+    }
+
+    // pauses deposits and withdraws all funds from third party systems.
+    function panic() public onlyManager {
+        pause();
+        IRewardPool(rewardPool).withdraw(balanceOfPool());
+    }
+
+    function pause() public onlyManager {
+        _pause();
+
+        _removeAllowances();
+    }
+
+    function unpause() external onlyManager {
+        _unpause();
+
+        _giveAllowances();
+
+        deposit();
+    }
+
+    function _giveAllowances() internal {
+        IERC20(want).safeApprove(rewardPool, type(uint256).max);
+        IERC20(output).safeApprove(unirouter, type(uint256).max);
+        IERC20(secondOutput).safeApprove(unirouter, type(uint256).max);
+
+        IERC20(lpToken0).safeApprove(unirouter, 0);
+        IERC20(lpToken0).safeApprove(unirouter, type(uint256).max);
+
+        IERC20(lpToken1).safeApprove(unirouter, 0);
+        IERC20(lpToken1).safeApprove(unirouter, type(uint256).max);
+    }
+
+    function _removeAllowances() internal {
+        IERC20(want).safeApprove(rewardPool, 0);
+        IERC20(output).safeApprove(unirouter, 0);
+        IERC20(secondOutput).safeApprove(unirouter, 0);
+        IERC20(lpToken0).safeApprove(unirouter, 0);
+        IERC20(lpToken1).safeApprove(unirouter, 0);
+    }
+}