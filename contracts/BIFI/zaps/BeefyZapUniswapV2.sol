// SPDX-License-Identifier: GPLv2

// This program is free software: you can redistribute it and/or modify
// it under the terms of the GNU Affero General Public License as published by
// the Free Software Foundation, either version 2 of the License, or
// (at your option) any later version.
//
// This program is distributed in the hope that it will be useful,
// but WITHOUT ANY WARRANTY; without even the implied warranty of
// MERCHANTABILITY or FITNESS FOR A PARTICULAR PURPOSE.  See the
// GNU Affero General Public License for more details.

// @author Wivern for Beefy.Finance
// @notice This contract adds liquidity to Uniswap V2 compatible liquidity pair pools and stake.

<<<<<<< HEAD
pragma solidity >=0.7.6;

import '@openzeppelin/contracts/token/ERC20/utils/SafeERC20.sol';
import '@openzeppelin/contracts/utils/math/SafeMath.sol';
=======
pragma solidity ^0.8.4;
pragma abicoder v1;

import '@openzeppelin/contracts/token/ERC20/utils/SafeERC20.sol';
>>>>>>> f7030265
import '@uniswap/lib/contracts/libraries/Babylonian.sol';
import '@uniswap/v2-core/contracts/interfaces/IUniswapV2Pair.sol';
import '@uniswap/v2-periphery/contracts/interfaces/IUniswapV2Router02.sol';
import '@uniswap/v3-core/contracts/libraries/LowGasSafeMath.sol';

interface IWETH is IERC20 {
    function deposit() external payable;
    function withdraw(uint256 wad) external;
}

interface IBeefyVault is IERC20 {
    function deposit(uint256 amount) external;
    function withdraw(uint256 shares) external;
    function want() external pure returns (address); // Beefy Vault V6
    function token() external pure returns (address); // Beefy Vault V5
}

contract BeefyZapUniswapV2 {
    using LowGasSafeMath for uint256;
    using SafeERC20 for IERC20;
    using SafeERC20 for IBeefyVault;

    IUniswapV2Router02 public immutable router;
    address public immutable WETH;
    uint256 public constant minimumAmount = 1000;

    constructor(address _router, address _WETH) {
        // Safety checks to ensure WETH token address
        IWETH(_WETH).deposit{value: 0}();
        IWETH(_WETH).withdraw(0);

        router = IUniswapV2Router02(_router);
        WETH = _WETH;
    }

    receive() external payable {
        assert(msg.sender == WETH);
    }

    function beefInETH (address beefyVault, uint256 tokenAmountOutMin) external payable {
        require(msg.value >= minimumAmount, 'Beefy: Insignificant input amount');

        IWETH(WETH).deposit{value: msg.value}();

        _swapAndStake(beefyVault, tokenAmountOutMin, WETH);
    }

    function beefIn (address beefyVault, uint256 tokenAmountOutMin, address tokenIn, uint256 tokenInAmount) external {
        require(tokenInAmount >= minimumAmount, 'Beefy: Insignificant input amount');
        require(IERC20(tokenIn).allowance(msg.sender, address(this)) >= tokenInAmount, 'Beefy: Input token is not approved');

        IERC20(tokenIn).safeTransferFrom(msg.sender, address(this), tokenInAmount);

        _swapAndStake(beefyVault, tokenAmountOutMin, tokenIn);
    }

    function beefOut (address beefyVault, uint256 withdrawAmount) external {
        (IBeefyVault vault, IUniswapV2Pair pair) = _getVaultPair(beefyVault);

        IERC20(beefyVault).safeTransferFrom(msg.sender, address(this), withdrawAmount);
        vault.withdraw(withdrawAmount);

        if (pair.token0() != WETH && pair.token1() != WETH) {
            return _removeLiquidity(address(pair), msg.sender);
        }

        _removeLiquidity(address(pair), address(this));

        address[] memory tokens = new address[](2);
        tokens[0] = pair.token0();
        tokens[1] = pair.token1();

        _returnAssets(tokens);
    }

    function beefOutAndSwap(address beefyVault, uint256 withdrawAmount, address desiredToken, uint256 desiredTokenOutMin) external {
        (IBeefyVault vault, IUniswapV2Pair pair) = _getVaultPair(beefyVault);
        address token0 = pair.token0();
        address token1 = pair.token1();
        require(token0 == desiredToken || token1 == desiredToken, 'Beefy: desired token not present in liquidity pair');

        vault.safeTransferFrom(msg.sender, address(this), withdrawAmount);
        vault.withdraw(withdrawAmount);
        _removeLiquidity(address(pair), address(this));

        address swapToken = token1 == desiredToken ? token0 : token1;
        address[] memory path = new address[](2);
        path[0] = swapToken;
        path[1] = desiredToken;

        _approveTokenIfNeeded(path[0], address(router));
        router.swapExactTokensForTokens(IERC20(swapToken).balanceOf(address(this)), desiredTokenOutMin, path, address(this), block.timestamp);

        _returnAssets(path);
    }

    function _removeLiquidity(address pair, address to) private {
        IERC20(pair).safeTransfer(pair, IERC20(pair).balanceOf(address(this)));
        (uint256 amount0, uint256 amount1) = IUniswapV2Pair(pair).burn(to);

        require(amount0 >= minimumAmount, 'UniswapV2Router: INSUFFICIENT_A_AMOUNT');
        require(amount1 >= minimumAmount, 'UniswapV2Router: INSUFFICIENT_B_AMOUNT');
    }

    function _getVaultPair (address beefyVault) private view returns (IBeefyVault vault, IUniswapV2Pair pair) {
        vault = IBeefyVault(beefyVault);

        try vault.want() returns (address pairAddress) {
            pair = IUniswapV2Pair(pairAddress); // Vault V6
        } catch {
            pair = IUniswapV2Pair(vault.token()); // Vault V5
        }

        require(pair.factory() == router.factory(), 'Beefy: Incompatible liquidity pair factory');
    }

    function _swapAndStake(address beefyVault, uint256 tokenAmountOutMin, address tokenIn) private {
        (IBeefyVault vault, IUniswapV2Pair pair) = _getVaultPair(beefyVault);

        (uint256 reserveA, uint256 reserveB,) = pair.getReserves();
        require(reserveA > minimumAmount && reserveB > minimumAmount, 'Beefy: Liquidity pair reserves too low');

        bool isInputA = pair.token0() == tokenIn;
        require(isInputA || pair.token1() == tokenIn, 'Beefy: Input token not present in liquidity pair');

        address[] memory path = new address[](2);
        path[0] = tokenIn;
        path[1] = isInputA ? pair.token1() : pair.token0();

        uint256 fullInvestment = IERC20(tokenIn).balanceOf(address(this));
        uint256 swapAmountIn;
        if (isInputA) {
            swapAmountIn = _getSwapAmount(fullInvestment, reserveA, reserveB);
        } else {
            swapAmountIn = _getSwapAmount(fullInvestment, reserveB, reserveA);
        }

        _approveTokenIfNeeded(path[0], address(router));
        uint256[] memory swapedAmounts = router
            .swapExactTokensForTokens(swapAmountIn, tokenAmountOutMin, path, address(this), block.timestamp);

        _approveTokenIfNeeded(path[1], address(router));
        (,, uint256 amountLiquidity) = router
            .addLiquidity(path[0], path[1], fullInvestment.sub(swapedAmounts[0]), swapedAmounts[1], 1, 1, address(this), block.timestamp);

        _approveTokenIfNeeded(address(pair), address(vault));
        vault.deposit(amountLiquidity);

        vault.safeTransfer(msg.sender, vault.balanceOf(address(this)));
        _returnAssets(path);
    }

    function _returnAssets(address[] memory tokens) private {
        uint256 balance;
        for (uint256 i; i < tokens.length; i++) {
            balance = IERC20(tokens[i]).balanceOf(address(this));
            if (balance > 0) {
                if (tokens[i] == WETH) {
                    IWETH(WETH).withdraw(balance);
                    (bool success,) = msg.sender.call{value: balance}(new bytes(0));
                    require(success, 'Beefy: ETH transfer failed');
                } else {
                    IERC20(tokens[i]).safeTransfer(msg.sender, balance);
                }
            }
        }
    }

    function _getSwapAmount(uint256 investmentA, uint256 reserveA, uint256 reserveB) private view returns (uint256 swapAmount) {
        uint256 halfInvestment = SafeMath.div(investmentA, 2);
        uint256 nominator = router.getAmountOut(halfInvestment, reserveA, reserveB);
        uint256 denominator = router.quote(halfInvestment, reserveA.add(halfInvestment), reserveB.sub(nominator));
        swapAmount = investmentA.sub(Babylonian.sqrt(SafeMath.div(halfInvestment.mul(halfInvestment).mul(nominator), denominator)));
    }

    function estimateSwap(address beefyVault, address tokenIn, uint256 fullInvestmentIn) public view returns(uint256 swapAmountIn, uint256 swapAmountOut, address swapTokenOut) {
        (, IUniswapV2Pair pair) = _getVaultPair(beefyVault);

        bool isInputA = pair.token0() == tokenIn;
        require(isInputA || pair.token1() == tokenIn, 'Beefy: Input token not present in liquidity pair');

        (uint256 reserveA, uint256 reserveB,) = pair.getReserves();
        (reserveA, reserveB) = isInputA ? (reserveA, reserveB) : (reserveB, reserveA);

        swapAmountIn = _getSwapAmount(fullInvestmentIn, reserveA, reserveB);
        swapAmountOut = router.getAmountOut(swapAmountIn, reserveA, reserveB);
        swapTokenOut = isInputA ? pair.token1() : pair.token0();
    }

    function _approveTokenIfNeeded(address token, address spender) private {
        if (IERC20(token).allowance(address(this), spender) == 0) {
            IERC20(token).safeApprove(spender, type(uint256).max);
        }
    }

}<|MERGE_RESOLUTION|>--- conflicted
+++ resolved
@@ -13,17 +13,10 @@
 // @author Wivern for Beefy.Finance
 // @notice This contract adds liquidity to Uniswap V2 compatible liquidity pair pools and stake.
 
-<<<<<<< HEAD
-pragma solidity >=0.7.6;
-
-import '@openzeppelin/contracts/token/ERC20/utils/SafeERC20.sol';
-import '@openzeppelin/contracts/utils/math/SafeMath.sol';
-=======
 pragma solidity ^0.8.4;
 pragma abicoder v1;
 
 import '@openzeppelin/contracts/token/ERC20/utils/SafeERC20.sol';
->>>>>>> f7030265
 import '@uniswap/lib/contracts/libraries/Babylonian.sol';
 import '@uniswap/v2-core/contracts/interfaces/IUniswapV2Pair.sol';
 import '@uniswap/v2-periphery/contracts/interfaces/IUniswapV2Router02.sol';
@@ -193,10 +186,10 @@
     }
 
     function _getSwapAmount(uint256 investmentA, uint256 reserveA, uint256 reserveB) private view returns (uint256 swapAmount) {
-        uint256 halfInvestment = SafeMath.div(investmentA, 2);
+        uint256 halfInvestment = investmentA / 2;
         uint256 nominator = router.getAmountOut(halfInvestment, reserveA, reserveB);
         uint256 denominator = router.quote(halfInvestment, reserveA.add(halfInvestment), reserveB.sub(nominator));
-        swapAmount = investmentA.sub(Babylonian.sqrt(SafeMath.div(halfInvestment.mul(halfInvestment).mul(nominator), denominator)));
+        swapAmount = investmentA.sub(Babylonian.sqrt(halfInvestment * halfInvestment * nominator / denominator));
     }
 
     function estimateSwap(address beefyVault, address tokenIn, uint256 fullInvestmentIn) public view returns(uint256 swapAmountIn, uint256 swapAmountOut, address swapTokenOut) {
